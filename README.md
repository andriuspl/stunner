--- conflicted
+++ resolved
@@ -195,21 +195,12 @@
   the [STUN/TURN long-term credential](https://www.rfc-editor.org/rfc/rfc8489.html#section-9.2)
   mechanism with the share secret `$STUNNER_SECRET`.
 * `STUNNER_USERNAME` (default: `user`): the
-<<<<<<< HEAD
-  [`USERNAME`](https://www.rfc-editor.org/rfc/rfc8489.html#section-14.3) attribute clients can use
-  to [authenticate](https://www.rfc-editor.org/rfc/rfc8489.html#section-9.2) with STUNner. Make
-  sure to customize!
-* `STUNNER_PASSWORD` (default: `pass`): the password clients can use to
-  [authenticate](https://www.rfc-editor.org/rfc/rfc8489.html#section-9.2) with STUNner. Make sure
-  to customize!
-=======
   [username](https://www.rfc-editor.org/rfc/rfc8489.html#section-14.3) attribute clients can use to
   authenticate with STUNner over plain-text authentication. Make sure to customize!
 * `STUNNER_PASSWORD` (default: `pass`): the password clients can use to authenticate with STUNner
    over plain-text authentication. Make sure to customize!
 * `STUNNER_SHARED_SECRET`: the shared secret used for [STUN/TURN long-term
   credential](https://www.rfc-editor.org/rfc/rfc8489.html#section-9.2).
->>>>>>> 0aaf24fc
 * `STUNNER_LOGLEVEL` (default: `all:WARN`): the default log level used by the STUNner daemons.
 * `STUNNER_MIN_PORT` (default: 10000): smallest relay transport port assigned by STUNner. 
 * `STUNNER_MAX_PORT` (default: 20000): highest relay transport port assigned by STUNner. 
@@ -418,235 +409,7 @@
   [Node.js](https://nodejs.org) application server for creating a browser-based two-party WebRTC
   video-call, plus the Kurento media server deployed behind STUNner for media exchange and,
   potentially, automatic audio/video transcoding.
-<<<<<<< HEAD
-
-## Security
-
-Like any conventional gateway service, an improperly configured STUNner service may easily end up
-exposing sensitive services to the Internet. The below security guidelines will allow to minimize
-the risks associated with a misconfigured STUNner service.
-
-### Threat
-
-Before deploying STUNner, it is worth evaluating the potential [security
-risks](https://www.rtcsec.com/article/slack-webrtc-turn-compromise-and-bug-bounty) a poorly
-configured public STUN/TURN server poses.  To demonstrate the risks, below we shall use the
-[`turncat`](/utils/turncat) utility to reach the Kubernetes DNS service through a misconfigured
-STUNner gateway. The setup we are about the create looks like below.
-
-![Exposing the Kubernetes DNS service via STUNner](./doc/stunner_dns.svg)
-
-Start with a fresh STUNner installation. As usual, store the STUNner configuration for later use.
-
-```console
-$ export STUNNER_PUBLIC_ADDR=$(kubectl get cm stunner-config -o jsonpath='{.data.STUNNER_PUBLIC_ADDR}')
-$ export STUNNER_PUBLIC_PORT=$(kubectl get cm stunner-config -o jsonpath='{.data.STUNNER_PUBLIC_PORT}')
-$ export STUNNER_REALM=$(kubectl get cm stunner-config -o jsonpath='{.data.STUNNER_REALM}')
-$ export STUNNER_USERNAME=$(kubectl get cm stunner-config -o jsonpath='{.data.STUNNER_USERNAME}')
-$ export STUNNER_PASSWORD=$(kubectl get cm stunner-config -o jsonpath='{.data.STUNNER_PASSWORD}')
-```
-
-Next, learn the virtual IP address (`ClusterIP`) assigned by Kubernetes to the cluster DNS service:
-
-```console
-$ export KUBE_DNS_IP=$(kubectl get svc -n kube-system -l k8s-app=kube-dns -o jsonpath='{.items[0].spec.clusterIP}')
-```
-
-Fire up `turncat` locally; this will open a UDP server port on `localhost:5000` and forward all
-received packets to the cluster DNS service via STUNner.
-
-```console
-$ cd stunner
-$ go run utils/turncat/main.go --realm $STUNNER_REALM --user ${STUNNER_USERNAME}=${STUNNER_PASSWORD} \
-  --log=all:TRACE udp:127.0.0.1:5000 turn:${STUNNER_PUBLIC_ADDR}:${STUNNER_PUBLIC_PORT} udp:${KUBE_DNS_IP}:53
-```
-
-Now, in another terminal try to query the Kubernetes DNS service through the `turncat` tunnel for
-the internal service address allocated by Kubernetes for STUNner:
-
-```console
-$ dig +short @127.0.0.1 -p 5000 stunner.default.svc.cluster.local
-```
-
-If all goes well, this should hang until `dig` times out. This is because the [default installation
-scripts block *all* communication](#access-control) from STUNner to the rest of the workload, and
-the default-deny ACL needs to be explicitly opened up for STUNner to be able to reach a specific
-service. To demonstrate the risk of an improperly configured STUNner gateway, we will now allow
-STUNner to access the Kube DNS service temporarily.
-
-```console
-$ kubectl apply -f - <<EOF
-apiVersion: networking.k8s.io/v1
-kind: NetworkPolicy
-metadata:
-  name: stunner-network-policy
-spec:
-  podSelector:
-    matchLabels:
-      app: stunner
-  policyTypes:
-  - Egress
-  egress:
-  - to:
-    - namespaceSelector:
-        matchLabels: {}
-      podSelector:
-        matchLabels:
-          k8s-app: kube-dns
-    ports:
-    - protocol: UDP
-      port: 53
-EOF
-```
-
-Repeating the DNS query should now return the `ClusterIP` assigned to the `stunner` service:
-
-```console
-$ dig +short @127.0.0.1 -p 5000 stunner.default.svc.cluster.local
-10.120.4.153
-```
-
-After testing, make sure to revert the default-deny ACL (but see the below [security
-notice](#access-control) on access control).
-
-```console
-$ kubectl apply -f - <<EOF
-apiVersion: networking.k8s.io/v1
-kind: NetworkPolicy
-metadata:
-  name: stunner-network-policy
-spec:
-  podSelector:
-    matchLabels:
-      app: stunner
-  policyTypes:
-  - Egress
-EOF
-```
-
-Repeating the DNS query should again time out, as before.
-
-In summary, unless properly locked down STUNner may be used maliciously to open a UDP tunnel to
-*any* UDP service running inside a Kubernetes cluster. Accordingly, it is critical to tightly
-control the pods and services inside a cluster exposed via STUNner, using a properly configured
-Kubernetes ACL (`NetworkPolicy`).
-
-The below security considerations will greatly reduce the attack surface associated with
-STUNner. Overall, **a properly configured STUNner deployment will present exactly the same attack
-surface as a WebRTC infrastructure hosted on a public IP address** (possibly behind a firewall). In
-any case, use STUNner at your own risk.
-
-### Authentication
-
-For the initial release, STUNner uses a single statically set username/password pair for all
-clients and the password is available in plain text at the clients. Anyone with access to the
-static STUNner credentials can open a UDP tunnel to any service inside the Kubernetes cluster,
-unless [blocked](#access-control) by a properly configured Kubernetes `NetworkPolicy`.
-
-In order to mitigate the risk, it is a good security practice to reset the username/password pair
-every once in a while.  Suppose you want to set the STUN/TURN username to `my_user` and the
-password to `my_pass`. To do this simply modify the STUNner `ConfigMap` and restart STUNner to
-enforce the new access tokens:
-
-```console
-$ kubectl patch configmap/stunner-config --type merge \
-    -p "{\"data\":{\"STUNNER_USERNAME\":\"my_user\",\"STUNNER_PASSWORD\":\"my_pass\"}}"
-$ kubectl rollout restart deployment/stunner
-```
-
-You can even set up a [cron
-job](https://kubernetes.io/docs/concepts/workloads/controllers/cron-jobs) to automate this. Note
-that if the WebRTC application server uses [dynamic STUN/TURN credentials](#demo), then it may need
-to be restarted as well to learn the new credentials.
-
-### Access control
-
-The ultimate condition for a secure STUNner deployment is a correctly configured access control
-regime that restricts external users to open transport relay connections inside the cluster. The
-ACL makes sure that only the media servers, and only on a limited set of UDP ports, can be reached
-externally.  This can be achieved using an Access Control List, essentially an "internal" firewall
-in the cluster, which in Kubernetes is called a `NetworkPolicy`.
-
-The STUNner installation comes with a default `NetworkPolicy` that locks down *all* access from
-STUNner to the rest of the workload (not even Kube DNS is allowed). This is to enforce the security
-best practice that the access permissions of STUNner be carefully customized before deployment.
-
-Here is how to customize this ACL to secure the WebRTC media plane.  Suppose that we want STUNner
-to be able to reach *any* media server replica labeled as `app=media-server` over the UDP port
-range `[10000:20000]`, but we don't want transport relay connections via STUNner to succeed to
-*any* other pod. This will be enough to support WebRTC media, but will not allow clients to, e.g.,
-[reach the Kubernetes DNS service](#threat). 
-
-The below `NetworkPolicy` ensures that all access from any STUNner pod to any media server pod is
-allowed over any UDP port between 10000 and 20000, and all other network access from STUNner is
-denied.
-
-```yaml
-apiVersion: networking.k8s.io/v1
-kind: NetworkPolicy
-metadata:
-  name: stunner-network-policy
-spec:
-# Choose the STUNner pods as source
-  podSelector:
-    matchLabels:
-      app: stunner
-  policyTypes:
-  - Egress
-  egress:
-  # Allow only this rule, everything else is denied
-  - to:
-    # Choose the media server pods as destination
-    - podSelector:
-        matchLabels:
-          app: media-server
-    ports:
-    # Only UDP ports 10000-20000 are allowed between 
-    #   the source-destination pairs
-    - protocol: UDP
-      port: 10000
-      endPort: 20000
-```
-
-WARNING: Some Kubernetes CNIs do not support network policies, or support only a subset of what
-STUNner needs. We tested STUNner with [Calico](https://www.tigera.io/project-calico) and the
-standard GKE data plane, but your [mileage may vary](https://cilium.io).  In particular, only
-Kubernetes versions >1.22 support [ACLs with port
-ranges](https://kubernetes.io/docs/concepts/services-networking/network-policies/#targeting-a-range-of-ports)
-(i.e., the `endPort` field). Furthermore, certain Kubernetes CNIs (like the GKE data plane v2),
-even if accepting the `endPort` parameter, will fail to correctly enforce it. For such cases the
-below `NetworkPolicy` will allow STUNner to access _all_ UDP ports on the media server; this is
-less secure, but still blocks malicious access via STUNner to any service other than the media
-servers.
-
-```yaml
-$ kubectl apply -f - <<EOF
-apiVersion: networking.k8s.io/v1
-kind: NetworkPolicy
-metadata:
-  name: stunner-network-policy
-spec:
-  podSelector:
-    matchLabels:
-      app: stunner
-  policyTypes:
-  - Egress
-  egress:
-  - to:
-    - podSelector:
-        matchLabels:
-          app: media-server
-    ports:
-    - protocol: UDP
-EOF
-```
-
-In any case, [test your ACLs](https://banzaicloud.com/blog/network-policy) before exposing STUNner
-publicly; the [`turncat` utility](utils/turncat) packaged with STUNner can be used conveniently for
-this [purpose](/examples/simple-tunnel/README.pm).
-
-### Exposing internal IP addresses
-=======
+
 * [Direct one to one video call via STUNner](examples/direct-one2one-call): This simple demo has
   been adopted from the [Kurento](https://www.kurento.org/) [one-to-one video call
   tutorial](https://doc-kurento.readthedocs.io/en/latest/tutorials/node/tutorial-one2one.html), but
@@ -660,7 +423,6 @@
   faces.
 
 ## Documentation
->>>>>>> 0aaf24fc
 
 See further documentation [here](doc/REAMDE.md):
 
@@ -674,21 +436,8 @@
 STUNner is a work-in-progress. Some features are missing, others may not work as expected. The
 notable limitations at this point are as follows.
 
-<<<<<<< HEAD
-* STUNner is not intended to be used as a public STUN/TURN server (there are much better
-  [alternatives](https://github.com/coturn/coturn) for this). Thus, it will not be able to identify
-  the public IP address of a client sending a STUN binding request to it, and the TURN transport
-  relay connections opened by STUNner will not be reachable externally. This is intended: STUNner
-  is a Kubernetes ingress gateway which happens to expose a STUN/TURN compatible server to WebRTC
-  clients, and not a public TURN service (but see our notes on the [standalone
-  mode](#description)).
-* Only simple plain-text username/password authentication is implemented at this point. Support for
-  the standard STUN/TURN [long term credential
-  mechanism](https://datatracker.ietf.org/doc/html/rfc8489#section-9.2) is on the top of our TODO
-  list, please bear with us for now.
-=======
 * STUNner *is not intended to be used as a public STUN/TURN server* (there are much better
-  [alternatives](https://github.com/coturn/coturn) for this). being deployed into a Kubernetes
+  [alternatives](https://github.com/coturn/coturn) for this). Being deployed into a Kubernetes
   service, it will not be able to identify the public IP address of a client sending a STUN binding
   request to it (without special
   [hacks](https://kubernetes.io/docs/tasks/access-application-cluster/create-external-load-balancer/#preserving-the-client-source-ip)),
@@ -697,7 +446,6 @@
   [hacks](https://kubernetes.io/docs/concepts/security/pod-security-policy/#host-namespaces)). This
   is intended: STUNner is a Kubernetes ingress gateway which happens to expose a STUN/TURN
   compatible service to WebRTC clients, and not a public TURN service.
->>>>>>> 0aaf24fc
 * Access through STUNner to the rest of the cluster *must* be locked down with a Kubernetes
   `NetworkPolicy`. Otherwise, certain internal Kubernetes services would become available
   externally; see the [notes on access control](/doc/SECURITY.md#access-control).
