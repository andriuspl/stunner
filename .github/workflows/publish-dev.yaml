name: Release (dev)

on:
  workflow_dispatch:
  push:
    paths-ignore:
      - '**.md'
      - '.github/workflows/**'
      - 'doc/**'
      - 'examples/**'
    branches:
      - 'main'

jobs:
  run_tests:
    name: Run tests
    uses: l7mp/stunner/.github/workflows/test.yml@main

  push_to_registry:
    name: Push Docker image to DockerHub
    needs: run_tests
    runs-on: ubuntu-latest
    steps:
      - name: Checkout
        uses: actions/checkout@v4

      - name: Docker meta
        id: meta
        uses: docker/metadata-action@v5
        with:
          images: andriuspl/stunner
          tags: |
            type=raw,value=dev

      - name: Set up QEMU
        uses: docker/setup-qemu-action@v3

      - name: Set up Docker Buildx
        uses: docker/setup-buildx-action@v3

      - name: Login to Docker Hub
        uses: docker/login-action@v3
        with:
          username: ${{ secrets.DOCKER_USER }}
          password: ${{ secrets.DOCKER_TOKEN }}

      - name: Build and Push
        uses: docker/build-push-action@v5
        with:
          context: .
          platforms: linux/amd64,linux/arm64
          push: true
          tags: ${{ steps.meta.outputs.tags }}
          labels: ${{ steps.meta.outputs.labels }}
<<<<<<< HEAD
          client_payload: '{"tag": "dev", "type": "stunner"}'
          workflow_file_name: publish.yaml
=======

  push_chart:
    name: Push helm charts to the repo
    needs: push_to_registry
    uses: l7mp/stunner/.github/workflows/publish--push-charts.yml@main
    with:
      dev: true
    secrets: inherit
>>>>>>> e1f30a61
<|MERGE_RESOLUTION|>--- conflicted
+++ resolved
@@ -52,10 +52,8 @@
           push: true
           tags: ${{ steps.meta.outputs.tags }}
           labels: ${{ steps.meta.outputs.labels }}
-<<<<<<< HEAD
           client_payload: '{"tag": "dev", "type": "stunner"}'
           workflow_file_name: publish.yaml
-=======
 
   push_chart:
     name: Push helm charts to the repo
@@ -63,5 +61,4 @@
     uses: l7mp/stunner/.github/workflows/publish--push-charts.yml@main
     with:
       dev: true
-    secrets: inherit
->>>>>>> e1f30a61
+    secrets: inherit